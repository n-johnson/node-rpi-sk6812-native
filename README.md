# control ws281x-LEDs with node.js

> if you happen to know C++ and node/iojs/V8, I would really appreciate any help 
> and feedback on this module.
> There is certainly lots of room for improvement.

This module provides native bindings to the
[rpi_ws281x](https://github.com/jgarff/rpi_ws281x) library by Jeremy Garff to
provide a very basic set of functions to write data to a strip of
ws2811/ws2812 LEDs. **this will only run on the Raspberry Pi.**

## setup

this module is available via npm:

    npm install rpi-ws281x-native

if you prefer installing from source:

    npm install -g node-gyp
    git clone --recursive https://github.com/raspberry-node/node-rpi-ws281x-native.git
    cd rpi-ws281x-native
    node-gyp rebuild


## usage

this module mainly exports four functions to send data to the LED-String.

```javascript
exports = {
    /**
     * configures PWM and DMA for sending data to the LEDs.
     *
     * @param {Number} numLeds  number of LEDs to be controlled
     * @param {?Object} options  (acutally only tested with default-values)
     *                           intialization-options for the library
     *                           (PWM frequency, DMA channel, GPIO, Brightness)
     */
    init: function(numLeds, options) {},

    /**
     * register a mapping to manipulate array-indices within the
     * data-array before rendering.
     *
     * @param {Array.<Number>} map  the mapping, indexed by destination.
     */
    setIndexMapping: function(map) {},

    /**
     * send data to the LED-strip.
     *
     * @param {Uint32Array} data  the pixel-data, 24bit per pixel in
     *                            RGB-format (0xff0000 is red).
     */
    render: function(data) {},

    /**
     * clears all LEDs, resets the PWM and DMA-parts and deallocates
     * all internal structures.
     */
    reset: function() {}
};
```

### Index-Mapping

As the wiring of the LEDs not neccessarily corresponds to the pixel-ordering in
the data-array, this module supports index-remapping. So, if you are building a
grid of LEDs you can just use an alternating, top-to-bottom or mirrored wiring
and use the remapping in order to use a unified structure in the incoming
data-arrays.

### Events

In addition to that, the exported object is an `EventEmitter` that will emit
the following Events:

 * `beforeRender`: emitted just before the data is prepared and sent to the
   LED-driver. The handler will receive the pixel-data array (an `Uint32Array`)
   as single argument. As this event is handled synchronously, you can use this
   to manipulate the data before it is sent to the LED-Strip.
 * `render`: emitted after the data has been sent to the LED-Strip. The single
   argument passed to the handler is the final pixel-data array, after
   index-remapping and gamma-correction.

## testing basic functionality

connect the WS2812-strip to the raspberry-pi as described
[here](https://learn.adafruit.com/neopixels-on-raspberry-pi/wiring) and run
the command `node examples/rainbow.js <numLeds>`.
You should now see some rainbow-colors animation on the LED-strip.


## Hardware

There is a guide [over at adafruit.com](https://learn.adafruit.com/neopixels-on-raspberry-pi)
on how to get the hardware up and running. I followed these instructions by
the word and had a working LED-strip.

Essentially, you need the Raspberry Pi, a logic-level converter to shift the
output-voltage of the GPIO from 3.3V up to 5V (the guide mentions the 74AHCT125,
mine is an 74HCT125N which works just as well) and of course a LED-Strip or
other types of WS2812-LEDs.

To connect all that together, I'd recommend buying a small breadboard and some
jumper-wires. Also, consider buying a 5V power-supply that can deliver up to
60mA per LED (so you'll need up to 6A (30W) to fully power 100 LEDs).
For smaller applications, a decent USB-charger should do.

### Buying stuff

A short checklist of what you will need:

 * Raspberry-PI and SD-Card
 * 5V power-supply (Meanwell for instance builds really good ones)
 * LED-Strip with WS2811/WS2812 Controllers (there are several other
   controller-variations that are not supported)
 * a breadboard and some jumper-wires (m/m as well as at least two f/m to
   connect the GPIO-Pins)
 * a 3.3V to 5V logic-level converter (74AHCT125 or 74HCT125N, others will
   probably also work)
 * more wire to connect the LED-strips

<<<<<<< HEAD
You can buy everything at [adafruit.com](https://adafruit.com),
[sparkfun](https://sparkfun.com), on ebay or your favourite electronics
retailer (germany: check [conrad electronic](http://www.conrad.de)
or [watterott](http://watterott.com) where i bought most of my stuff).
=======
You can buy everything at [adafruit.com](https://adafruit.com), [sparkfun](https://sparkfun.com), on ebay or your favourite electronics retailer (germany: check [conrad electronic](http://www.conrad.de) or [watterott](http://watterott.com)
where i bought most of my stuff).

### Known Issues

There is a conflict where the internal soundcard uses the same GPIO / DMA / PWM functions that are needed to run the LED-drivers. As far as I know you can not use both at the same time.

One workaround is to use an external soundcard and make it the default device:

Edit /etc/modprobe.d/alsa-base.conf and comment out the line options snd-usb-audio index=-2

If anyone finds a better solution please get in touch!
>>>>>>> 55d82654
<|MERGE_RESOLUTION|>--- conflicted
+++ resolved
@@ -122,22 +122,20 @@
    probably also work)
  * more wire to connect the LED-strips
 
-<<<<<<< HEAD
 You can buy everything at [adafruit.com](https://adafruit.com),
 [sparkfun](https://sparkfun.com), on ebay or your favourite electronics
 retailer (germany: check [conrad electronic](http://www.conrad.de)
 or [watterott](http://watterott.com) where i bought most of my stuff).
-=======
-You can buy everything at [adafruit.com](https://adafruit.com), [sparkfun](https://sparkfun.com), on ebay or your favourite electronics retailer (germany: check [conrad electronic](http://www.conrad.de) or [watterott](http://watterott.com)
-where i bought most of my stuff).
 
-### Known Issues
+## Known Issues
 
-There is a conflict where the internal soundcard uses the same GPIO / DMA / PWM functions that are needed to run the LED-drivers. As far as I know you can not use both at the same time.
+There is a conflict where the internal soundcard uses the same 
+GPIO / DMA / PWM functions that are needed to run the LED-drivers. 
+As far as I know you can not use both at the same time.
 
-One workaround is to use an external soundcard and make it the default device:
+One workaround is to use an external (USB) soundcard and make it the 
+default device:
 
-Edit /etc/modprobe.d/alsa-base.conf and comment out the line options snd-usb-audio index=-2
-
-If anyone finds a better solution please get in touch!
->>>>>>> 55d82654
+Edit /etc/modprobe.d/alsa-base.conf and comment out the line 
+options snd-usb-audio index=-2
+If anyone finds a better solution please get in touch!